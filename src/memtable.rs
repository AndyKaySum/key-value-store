--- conflicted
+++ resolved
@@ -103,8 +103,7 @@
         self.inorder_traversal(self.tree.root().as_ref(), &mut result, &(self.tree.min_key().unwrap()), &(self.tree.max_key().unwrap()));
         result
     }
-    
-<<<<<<< HEAD
+
     fn inorder_traversal(&self, node: Option<&Box<AvlNode<i64, i64>>>, result: &mut Vec<(i64, i64)>, key1: &i64, key2: &i64) {
         if let Some(node) = node {
             self.inorder_traversal(node.left().as_ref(), result, key1, key2);
@@ -114,8 +113,6 @@
             self.inorder_traversal(node.right().as_ref(), result, key1, key2);
         }
     }
-=======
->>>>>>> b7b3c5be
 }
 
 // Sanity tests, need to check for edge cases
